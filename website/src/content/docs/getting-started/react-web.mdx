--- conflicted
+++ resolved
@@ -325,9 +325,6 @@
   // Use the query
   const todos = useQuery(todosQuery$)
 
-<<<<<<< HEAD
-		You can also open the devtools by going to `http://localhost:60000/_livestore`.
-=======
   console.log(todos)
   // Output:
   // [
@@ -338,7 +335,6 @@
   //     text: "Make coffee"
   //   }
   // ]
->>>>>>> 0ea0f9cf
 
   return (
     <div>
